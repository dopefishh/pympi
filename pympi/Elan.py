--- conflicted
+++ resolved
@@ -700,17 +700,9 @@
                         ('O21', tier2, tier1)
                     yield (line1[i][1], line1[i][2]-1, '_'.join(t))
                 else:
-<<<<<<< HEAD
-                    ftos.append(('W12_{}_{}'.format(tier1, tier2)
-                                 if line1[i-1][0] == '1' else
-                                 'W21_{}_{}'.format(tier2, tier1),
-                                 line1[i][1], line1[i][2]))
-        return [f for f in ftos if maxlen == -1 or abs(f[2] - f[1]) < maxlen]
-=======
                     t = ('W12', tier1, tier2) if line1[i-1][0] == '1' else\
                         ('W21', tier2, tier1)
                     yield (line1[i][1], line1[i][2]-1, '_'.join(t))
->>>>>>> 515999a0
 
     def create_controlled_vocabulary(self, cv_id, descriptions, entries,
                                      ext_ref=None):
